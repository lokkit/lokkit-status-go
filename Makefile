.PHONY: statusgo all test xgo clean
.PHONY: statusgo-android statusgo-ios

GOBIN = build/bin
GO ?= latest

statusgo:
	build/env.sh go build -i -o $(GOBIN)/statusgo -v $(shell build/flags.sh) ./cmd/status
	@echo "status go compilation done."
	@echo "Run \"build/bin/statusgo\" to view available commands"

statusgo-cross: statusgo-android statusgo-ios
	@echo "Full cross compilation done:"
	@ls -ld $(GOBIN)/statusgo-*

statusgo-android: xgo
<<<<<<< HEAD
	build/env.sh $(GOBIN)/xgo --go=$(GO) -out statusgo --dest=$(GOBIN) --targets=android-16/aar -v $(shell build/flags.sh) ./src
	@echo "Android cross compilation done:"

statusgo-ios: xgo
	build/env.sh $(GOBIN)/xgo --go=$(GO) -out statusgo --dest=$(GOBIN) --targets=ios-7.0/framework -v $(shell build/flags.sh) ./src
=======
	build/env.sh $(GOBIN)/xgo --image farazdagi/xgo --go=$(GO) -out statusgo --dest=$(GOBIN) --targets=android-16/aar -v $(shell build/flags.sh) ./cmd/status
	@echo "Android cross compilation done:"

statusgo-ios: xgo
	build/env.sh $(GOBIN)/xgo --image farazdagi/xgo --go=$(GO) -out statusgo --dest=$(GOBIN) --targets=ios-9.3/framework -v $(shell build/flags.sh) ./cmd/status
	@echo "iOS framework cross compilation done:"

statusgo-ios-simulator: xgo
	build/env.sh $(GOBIN)/xgo --image farazdagi/xgo-ios-simulator --go=$(GO) -out statusgo --dest=$(GOBIN) --targets=ios-9.3/framework -v $(shell build/flags.sh) ./cmd/status
>>>>>>> 376f8a6e
	@echo "iOS framework cross compilation done:"

xgo:
	build/env.sh go get github.com/karalabe/xgo

<<<<<<< HEAD
test:
	build/env.sh go test ./...

clean:
	rm -fr $(GOBIN)/*
=======
test-all:
	@build/env.sh echo "mode: set" > coverage-all.out
	build/env.sh go test -coverprofile=coverage.out -covermode=set ./geth
	@build/env.sh tail -n +2 coverage.out >> coverage-all.out
	build/env.sh go test -coverprofile=coverage.out -covermode=set ./jail
	@build/env.sh tail -n +2 coverage.out >> coverage-all.out
	build/env.sh go test -coverprofile=coverage.out -covermode=set ./extkeys
	@build/env.sh tail -n +2 coverage.out >> coverage-all.out
	@build/env.sh go tool cover -html=coverage-all.out -o coverage.html
	@build/env.sh go tool cover -func=coverage-all.out

test: test-all

test-geth:
	build/env.sh go test -v -coverprofile=coverage.out ./geth
	@build/env.sh go tool cover -html=coverage.out -o coverage.html
	@build/env.sh go tool cover -func=coverage.out

test-jail:
	build/env.sh go test -v -coverprofile=coverage.out ./jail
	@build/env.sh go tool cover -html=coverage.out -o coverage.html
	@build/env.sh go tool cover -func=coverage.out

test-extkeys:
	build/env.sh go test -v -coverprofile=coverage.out ./extkeys
	@build/env.sh go tool cover -html=coverage.out -o coverage.html
	@build/env.sh go tool cover -func=coverage.out

clean:
	rm -fr build/bin/*
	rm coverage.out coverage-all.out coverage.html
>>>>>>> 376f8a6e
<|MERGE_RESOLUTION|>--- conflicted
+++ resolved
@@ -14,13 +14,6 @@
 	@ls -ld $(GOBIN)/statusgo-*
 
 statusgo-android: xgo
-<<<<<<< HEAD
-	build/env.sh $(GOBIN)/xgo --go=$(GO) -out statusgo --dest=$(GOBIN) --targets=android-16/aar -v $(shell build/flags.sh) ./src
-	@echo "Android cross compilation done:"
-
-statusgo-ios: xgo
-	build/env.sh $(GOBIN)/xgo --go=$(GO) -out statusgo --dest=$(GOBIN) --targets=ios-7.0/framework -v $(shell build/flags.sh) ./src
-=======
 	build/env.sh $(GOBIN)/xgo --image farazdagi/xgo --go=$(GO) -out statusgo --dest=$(GOBIN) --targets=android-16/aar -v $(shell build/flags.sh) ./cmd/status
 	@echo "Android cross compilation done:"
 
@@ -30,19 +23,11 @@
 
 statusgo-ios-simulator: xgo
 	build/env.sh $(GOBIN)/xgo --image farazdagi/xgo-ios-simulator --go=$(GO) -out statusgo --dest=$(GOBIN) --targets=ios-9.3/framework -v $(shell build/flags.sh) ./cmd/status
->>>>>>> 376f8a6e
 	@echo "iOS framework cross compilation done:"
 
 xgo:
 	build/env.sh go get github.com/karalabe/xgo
 
-<<<<<<< HEAD
-test:
-	build/env.sh go test ./...
-
-clean:
-	rm -fr $(GOBIN)/*
-=======
 test-all:
 	@build/env.sh echo "mode: set" > coverage-all.out
 	build/env.sh go test -coverprofile=coverage.out -covermode=set ./geth
@@ -73,5 +58,4 @@
 
 clean:
 	rm -fr build/bin/*
-	rm coverage.out coverage-all.out coverage.html
->>>>>>> 376f8a6e
+	rm coverage.out coverage-all.out coverage.html